// Copyright 2019 Google LLC
//
// Licensed under the Apache License, Version 2.0 (the "License");
// you may not use this file except in compliance with the License.
// You may obtain a copy of the License at
//
//      http://www.apache.org/licenses/LICENSE-2.0
//
// Unless required by applicable law or agreed to in writing, software
// distributed under the License is distributed on an "AS IS" BASIS,
// WITHOUT WARRANTIES OR CONDITIONS OF ANY KIND, either express or implied.
// See the License for the specific language governing permissions and
// limitations under the License.

package persist

import (
	"context"
	"database/sql"
	"fmt"
	"math"
	"net/url"
	"strings"
	"time"

	"marmstrong/gotmuch/internal/message"

	"github.com/pkg/errors"
)

var (
	createTableSql = []string{
		`PRAGMA foreign_keys = ON;`,

		// messages table holds state for each message.
		//
		// Field: message_id
		//
		//   GMail API: Users.messages resource "id" field,
		//   returned by Users.messages.list and
		//   Users.messages.get (for all formats).
		//
		//   Note: This is also exposed by GMail IMAP as the
		//   X-GM-MSGID header, where it is documented as a
		//   uint64 integer encoded in hex.
		//
		// Field: thread_id
		//
		//   GMail API: Users.messages resource "threadId"
		//   field, returned by Users.messages.list,
		//   Users.messages.get (for all formats).
		//
		//   Note: This is also exposed by GMail IMAP as the
		//   X-GM-THRID header, where it is documented as a
		//   uint64 integer encoded in hex.
		//
		// Field: history_id
		//
		//   GMail API: Users.messages resource "historyId"
		//   field, returned by Users.messages.get for all
		//   formats.
		//
		//   Notes:
		//
		//   If NULL, no Users.messages.get has been performed
		//   successfully for this message yet, or the
		//   message_id has appeared in a Users.history.list
		//   response.
		//
		//   This field is set NULL for all messages before
		//   each GMail API "list" call, and populated on the
		//   subsequent "get".  It is set NULL when a
		//   Users.history.list response includes the
		//   message_id.
		//
		// Field: size_estimate
		//
		//   GMail API: Users.messages resource "sizeEstimate"
		//   field, returned by Users.messages.get for all
		//   formats.
		//
		//   Notes:
		//
		//   If NULL, no Users.messages.get has been performed
		//   successfully for this message yet.
		//
		//   This field is never set NULL.  Once fetched it is
		//   considered valid for the message_id for the life
		//   of the database.
		`
CREATE TABLE IF NOT EXISTS messages (
account TEXT NOT NULL,
message_id TEXT NOT NULL,
thread_id TEXT NOT NULL,
history_id INTEGER,
size_estimate INTEGER,
PRIMARY KEY (account, message_id)
);`,

		// The labels table maps label IDs to display name and
		// type.
		//
		// Field: label_id
		//
		//   GMail API: Users.labels resource "id"
		//
		// Field: display_name
		//
		//   GMail API: Users.labels resource "name"
		//
		// Field: type
		//
		//   GMail API: Users.labels resource "type"
		//   Valid values are "system" or "user".
		`
CREATE TABLE IF NOT EXISTS labels (
account TEXT NOT NULL,
label_id TEXT NOT NULL,
display_name TEXT,
type TEXT CHECK (type IN (NULL, 'system', 'user')),
PRIMARY KEY (account, label_id)
);`,

		// The message_labels table maps messages to labels.
		//
		//   Maps gmail message ID to a label_id.
		//
		// Field: message_id
		//
		//   As in messages.message_id.
		//
		// Field: label_id
		//
		//   As in labels.label_id.
		`
CREATE TABLE IF NOT EXISTS message_labels (
account TEXT NOT NULL,
label_id TEXT REFERENCES labels (label_id),
message_id TEXT REFERENCES messages (message_id),
location TEXT CHECK (location IN ('local', 'remote', 'synchronized')),
PRIMARY KEY (account, label_id, message_id)
);`,

		// The gmail_history_id table holds the GMail history ID for
		// each successful full synchronizaton, either a complete call
		// to Users.messages.list (catch up synchronizaton) or
		// Users.history.list (incremental synchronizaton).
		//
		// Notes:
		//
		// The highest ID (sorted lexicographically) is the latest
		// history ID for which history has been synchronized.
		//
		// All rows in this table are erased before each
		// Users.messages.list call (catch up synchronization).
		`
CREATE TABLE IF NOT EXISTS gmail_history_id (
account TEXT NOT NULL,
history_id INTEGER NOT NULL,
PRIMARY KEY (account, history_id)
);`,
	}
)

type DB struct {
	db *sql.DB
}

type Tx struct {
	tx *sql.Tx
}

func dsnFromPath(path string, addValues url.Values) (string, error) {
	var u *url.URL
	if !strings.HasPrefix(path, "file:") {
		u = &url.URL{Scheme: "file", Path: path}
	} else {
		var err error
		u, err = url.Parse(path)
		if err != nil {
			return "", err
		}
	}
	values := u.Query()
	for k, v := range addValues {
		for _, item := range v {
			values.Add(k, item)
		}
	}
	u.RawQuery = values.Encode()
	return u.String(), nil
}

func Open(ctx context.Context, path string) (*DB, error) {
	// The _busy_timeout is a SQLite extension that controls how
	// long SQLite will poll before giving up.  The default of 5
	// seconds is too short in practice, especially in slower
	// debug builds; go with 5 minutes.
	var busyTimeout = int(5*time.Minute) / int(time.Millisecond)

	dsn, err := dsnFromPath(path, url.Values{
		"_busy_timeout": {fmt.Sprintf("%d", busyTimeout)}})
	if err != nil {
		return nil, errors.Wrapf(err,
			"Open(%q) failed: could not form a DB DSN from "+
				"the given path",
			path)
	}
	db, err := sql.Open("sqlite3", dsn)
	if err != nil {
		return nil, errors.Wrapf(err,
			"Open(%q) failed: could not open database at %q",
			path, dsn)
	}

	if err = initSchema(ctx, db); err != nil {
		db.Close()
		return nil, errors.Wrapf(err,
			"Open(%q) failed: could not initialize the "+
				"database schema", path)
	}

	return &DB{db}, nil
}

func (db *DB) Close() error {
	return db.db.Close()
}

func (db *DB) Begin(ctx context.Context) (*Tx, error) {
	tx, err := db.db.BeginTx(ctx, nil)
	if err != nil {
		return nil, errors.Wrap(err, "begin transaction failed")
	}
	return &Tx{tx}, nil
}

func (tx *Tx) Commit() error {
	return tx.tx.Commit()
}

func (tx *Tx) Rollback() error {
	return tx.tx.Rollback()
}

func initSchema(ctx context.Context, db *sql.DB) error {
	for _, sql := range createTableSql {
		if _, err := db.ExecContext(ctx, sql); err != nil {
<<<<<<< HEAD
			return errors.Wrapf(err, "while executing %q", sql)
=======
			return errors.Wrapf(err, "could not create table %q", sql)
>>>>>>> fa9f8967
		}
	}

	return nil
}

<<<<<<< HEAD
func (tx *Tx) InsertMessageID(ctx context.Context, msg message.ID) error {
	sql := `INSERT OR REPLACE INTO gmail_messages
		(message_id, thread_id) values ($1, $2)
		ON CONFLICT (message_id)
=======
func (tx *Tx) InsertMessageID(ctx context.Context, account string, msg *message.ID) error {
	sql := `INSERT OR REPLACE INTO messages
		(account, message_id, thread_id) values ($1, $2, $3)
		ON CONFLICT (account, message_id)
>>>>>>> fa9f8967
		DO UPDATE SET (thread_id, history_id) = ($2, NULL)`
	upsert, err := tx.tx.PrepareContext(ctx, sql)
	if err != nil {
		return errors.Wrap(err, "db prepare statement failed for messages upsert")
	}
	defer upsert.Close()

	sql = `DELETE FROM message_labels WHERE message_id = $1`
	unlabel, err := tx.tx.PrepareContext(ctx, sql)
	if err != nil {
		return errors.Wrap(err, "db prepare statement failed for unlabel")
	}
	defer unlabel.Close()

	if _, err = upsert.ExecContext(ctx, account, msg.PermID, msg.ThreadID); err != nil {
		return errors.Wrap(err, "db upsert failed")
	}
	if _, err = unlabel.ExecContext(ctx, msg.PermID); err != nil {
		return errors.Wrap(err, "db unlabel failed")
	}
	return nil
}

func (tx *Tx) UpdateHeader(ctx context.Context, hdr *message.Header) error {
	sql := `
UPDATE messages SET (history_id, size_estimate) = ($1, $2)
WHERE message_id = $3;
`
	history, err := tx.tx.PrepareContext(ctx, sql)
	if err != nil {
		return errors.Wrap(err, "db prepare statement failed for UpdateHeader")
	}
	defer history.Close()

	sql = `
DELETE FROM message_labels WHERE message_id = $1
`
	unlabel, err := tx.tx.PrepareContext(ctx, sql)
	if err != nil {
		return errors.Wrap(err, "db prepare statement failed for unlabel")
	}
	defer unlabel.Close()

	sql = `
INSERT INTO message_labels (message_id, label_id) values ($1, $2)
`
	label, err := tx.tx.PrepareContext(ctx, sql)
	if err != nil {
		return errors.Wrap(err, "db prepare statement failed for unlabel")
	}
	defer label.Close()

	if _, err = history.ExecContext(ctx, hdr.HistoryID, hdr.SizeEstimate, hdr.ID.PermID); err != nil {
		return errors.Wrap(err, "UpdateHeader")
	}
	if _, err = unlabel.ExecContext(ctx, hdr.ID.PermID); err != nil {
		return errors.Wrap(err, "UpdateHeader")
	}
	for _, labelID := range hdr.LabelIDs {
		if _, err = label.ExecContext(ctx, hdr.ID.PermID, labelID); err != nil {
			return errors.Wrap(err, "UpdateHeader")
		}
	}
	return nil
}

func (tx *Tx) ListUpdated(ctx context.Context, handler func(message.ID) error) error {
	const sql = `
SELECT message_id, thread_id
FROM messages
WHERE history_id IS NULL
`
	rows, err := tx.tx.QueryContext(ctx, sql)
	if err != nil {
		return errors.Wrap(err, "db prepare statement failed in ListOutdatedHeaders")
	}
	defer rows.Close()

	for rows.Next() {
		var permID string
		var threadID string
		if err := rows.Scan(&permID, &threadID); err != nil {
			return errors.Wrap(err, "db scan failed in ListOutdatedHeaders")
		}
		if err := handler(message.ID{PermID: permID, ThreadID: threadID}); err != nil {
			return err
		}
	}
	return nil
}

func orderedToSigned(u uint64) int64 {
	return int64(u - -math.MinInt64) // Imagine 0..255 -> -128..127
}

func orderedToUnsigned(s int64) uint64 {
	return uint64(s) + -math.MinInt64 // Imagine -128..127 -> 0..255
}

func (tx *Tx) LatestHistoryID(ctx context.Context) (uint64, error) {
	const q = `SELECT history_id FROM gmail_history_id ORDER BY history_id DESC LIMIT 1`
	row := tx.tx.QueryRowContext(ctx, q)
	var id int64
	if err := row.Scan(&id); err != nil {
		if err == sql.ErrNoRows {
			err = nil // a non-error
		}
		return 0, err
	}
	return orderedToUnsigned(id), nil
}

func (tx *Tx) WriteHistoryID(ctx context.Context, account string, history_id uint64) error {
	latest, err := tx.LatestHistoryID(ctx)
	if err != nil {
		return err
	}
	if history_id <= latest {
		return fmt.Errorf("attempt to decrease the latest history_id")
	}

	sql := `INSERT INTO gmail_history_id (account, history_id) values ($1, $2)`
	_, err = tx.tx.ExecContext(ctx, sql, account, orderedToSigned(history_id))
	if err != nil {
		return errors.Wrap(err, "db insert failed")
	}
	return nil
}<|MERGE_RESOLUTION|>--- conflicted
+++ resolved
@@ -246,28 +246,17 @@
 func initSchema(ctx context.Context, db *sql.DB) error {
 	for _, sql := range createTableSql {
 		if _, err := db.ExecContext(ctx, sql); err != nil {
-<<<<<<< HEAD
 			return errors.Wrapf(err, "while executing %q", sql)
-=======
-			return errors.Wrapf(err, "could not create table %q", sql)
->>>>>>> fa9f8967
-		}
-	}
-
-	return nil
-}
-
-<<<<<<< HEAD
-func (tx *Tx) InsertMessageID(ctx context.Context, msg message.ID) error {
-	sql := `INSERT OR REPLACE INTO gmail_messages
-		(message_id, thread_id) values ($1, $2)
-		ON CONFLICT (message_id)
-=======
+		}
+	}
+
+	return nil
+}
+
 func (tx *Tx) InsertMessageID(ctx context.Context, account string, msg *message.ID) error {
 	sql := `INSERT OR REPLACE INTO messages
 		(account, message_id, thread_id) values ($1, $2, $3)
 		ON CONFLICT (account, message_id)
->>>>>>> fa9f8967
 		DO UPDATE SET (thread_id, history_id) = ($2, NULL)`
 	upsert, err := tx.tx.PrepareContext(ctx, sql)
 	if err != nil {
