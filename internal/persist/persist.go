// Copyright 2019 Google LLC
//
// Licensed under the Apache License, Version 2.0 (the "License");
// you may not use this file except in compliance with the License.
// You may obtain a copy of the License at
//
//      http://www.apache.org/licenses/LICENSE-2.0
//
// Unless required by applicable law or agreed to in writing, software
// distributed under the License is distributed on an "AS IS" BASIS,
// WITHOUT WARRANTIES OR CONDITIONS OF ANY KIND, either express or implied.
// See the License for the specific language governing permissions and
// limitations under the License.

package persist

import (
	"context"
	"database/sql"
	"fmt"
	"math"
	"net/url"
	"strings"
	"time"

	"marmstrong/gotmuch/internal/message"

	"github.com/pkg/errors"
)

var (
	createTableSql = []string{
		`PRAGMA foreign_keys = ON;`,

		// messages table holds state for each message.
		//
		// Field: message_id
		//
		//   GMail API: Users.messages resource "id" field,
		//   returned by Users.messages.list and
		//   Users.messages.get (for all formats).
		//
		//   Note: This is also exposed by GMail IMAP as the
		//   X-GM-MSGID header, where it is documented as a
		//   uint64 integer encoded in hex.
		//
		// Field: thread_id
		//
		//   GMail API: Users.messages resource "threadId"
		//   field, returned by Users.messages.list,
		//   Users.messages.get (for all formats).
		//
		//   Note: This is also exposed by GMail IMAP as the
		//   X-GM-THRID header, where it is documented as a
		//   uint64 integer encoded in hex.
		//
		// Field: history_id
		//
		//   GMail API: Users.messages resource "historyId"
		//   field, returned by Users.messages.get for all
		//   formats.
		//
		//   Notes:
		//
		//   If NULL, no Users.messages.get has been performed
		//   successfully for this message yet, or the
		//   message_id has appeared in a Users.history.list
		//   response.
		//
		//   This field is set NULL for all messages before
		//   each GMail API "list" call, and populated on the
		//   subsequent "get".  It is set NULL when a
		//   Users.history.list response includes the
		//   message_id.
		//
		// Field: size_estimate
		//
		//   GMail API: Users.messages resource "sizeEstimate"
		//   field, returned by Users.messages.get for all
		//   formats.
		//
		//   Notes:
		//
		//   If NULL, no Users.messages.get has been performed
		//   successfully for this message yet.
		//
		//   This field is never set NULL.  Once fetched it is
		//   considered valid for the message_id for the life
		//   of the database.
		`
CREATE TABLE IF NOT EXISTS messages (
account TEXT NOT NULL,
message_id TEXT NOT NULL,
thread_id TEXT NOT NULL,
history_id INTEGER,
size_estimate INTEGER,
PRIMARY KEY (account, message_id)
);`,

		// The labels table maps label IDs to display name and
		// type.
		//
		// Field: label_id
		//
		//   GMail API: Users.labels resource "id"
		//
		// Field: display_name
		//
		//   GMail API: Users.labels resource "name"
		//
		// Field: type
		//
		//   GMail API: Users.labels resource "type"
		//   Valid values are "system" or "user".
		`
CREATE TABLE IF NOT EXISTS labels (
account TEXT NOT NULL,
label_id TEXT NOT NULL,
display_name TEXT,
type TEXT CHECK (type IN (NULL, 'system', 'user')),
PRIMARY KEY (account, label_id)
);`,

		// The message_labels table maps messages to labels.
		//
		//   Maps gmail message ID to a label_id.
		//
		// Field: message_id
		//
		//   As in messages.message_id.
		//
		// Field: label_id
		//
		//   As in labels.label_id.
		`
CREATE TABLE IF NOT EXISTS message_labels (
account TEXT NOT NULL,
label_id TEXT REFERENCES labels (label_id),
message_id TEXT REFERENCES messages (message_id),
location TEXT CHECK (location IN ('local', 'remote', 'synchronized')),
PRIMARY KEY (account, label_id, message_id)
);`,

		// The gmail_history_id table holds the GMail history ID for
		// each successful full synchronizaton, either a complete call
		// to Users.messages.list (catch up synchronizaton) or
		// Users.history.list (incremental synchronizaton).
		//
		// Notes:
		//
		// The highest ID (sorted lexicographically) is the latest
		// history ID for which history has been synchronized.
		//
		// All rows in this table are erased before each
		// Users.messages.list call (catch up synchronization).
		`
CREATE TABLE IF NOT EXISTS gmail_history_id (
account TEXT NOT NULL,
history_id INTEGER NOT NULL,
PRIMARY KEY (account, history_id)
);`,
	}
)

type DB struct {
	db *sql.DB
}

type Tx struct {
	tx *sql.Tx
}

func dsnFromPath(path string, addValues url.Values) (string, error) {
	var u *url.URL
	if !strings.HasPrefix(path, "file:") {
		u = &url.URL{Scheme: "file", Path: path}
	} else {
		var err error
		u, err = url.Parse(path)
		if err != nil {
			return "", err
		}
	}
	values := u.Query()
	for k, v := range addValues {
		for _, item := range v {
			values.Add(k, item)
		}
	}
	u.RawQuery = values.Encode()
	return u.String(), nil
}

func Open(ctx context.Context, path string) (*DB, error) {
	// The _busy_timeout is a SQLite extension that controls how
	// long SQLite will poll before giving up.  The default of 5
	// seconds is too short in practice, especially in slower
	// debug builds; go with 5 minutes.
	var busyTimeout = int(5*time.Minute) / int(time.Millisecond)

	dsn, err := dsnFromPath(path, url.Values{
		"_busy_timeout": {fmt.Sprintf("%d", busyTimeout)}})
	if err != nil {
		return nil, errors.Wrapf(err,
			"Open(%q) failed: could not form a DB DSN from "+
				"the given path",
			path)
	}
	db, err := sql.Open("sqlite3", dsn)
	if err != nil {
		return nil, errors.Wrapf(err,
			"Open(%q) failed: could not open database at %q",
			path, dsn)
	}

	if err = initSchema(ctx, db); err != nil {
		db.Close()
		return nil, errors.Wrapf(err,
			"Open(%q) failed: could not initialize the "+
				"database schema", path)
	}

	return &DB{db}, nil
}

func (db *DB) Close() error {
	return db.db.Close()
}

func (db *DB) Begin(ctx context.Context) (*Tx, error) {
	tx, err := db.db.BeginTx(ctx, nil)
	if err != nil {
		return nil, errors.Wrap(err, "begin transaction failed")
	}
	return &Tx{tx}, nil
}

func (tx *Tx) Commit() error {
	return tx.tx.Commit()
}

func (tx *Tx) Rollback() error {
	return tx.tx.Rollback()
}

func initSchema(ctx context.Context, db *sql.DB) error {
	for _, sql := range createTableSql {
		if _, err := db.ExecContext(ctx, sql); err != nil {
<<<<<<< HEAD
			return errors.Wrapf(err, "could not create table %q", sql)
=======
			return errors.Wrapf(err, "while executing %q", sql)
>>>>>>> 7fb266a9
		}
	}

	return nil
}

<<<<<<< HEAD
func (tx *Tx) InsertMessageID(ctx context.Context, account string, msg *message.ID) error {
	sql := `INSERT OR REPLACE INTO messages
		(account, message_id, thread_id) values ($1, $2, $3)
		ON CONFLICT (account, message_id)
=======
func (tx *Tx) InsertMessageID(ctx context.Context, msg message.ID) error {
	sql := `INSERT OR REPLACE INTO gmail_messages
		(message_id, thread_id) values ($1, $2)
		ON CONFLICT (message_id)
>>>>>>> 7fb266a9
		DO UPDATE SET (thread_id, history_id) = ($2, NULL)`
	upsert, err := tx.tx.PrepareContext(ctx, sql)
	if err != nil {
		return errors.Wrap(err, "db prepare statement failed for messages upsert")
	}
	defer upsert.Close()

	sql = `DELETE FROM message_labels WHERE message_id = $1`
	unlabel, err := tx.tx.PrepareContext(ctx, sql)
	if err != nil {
		return errors.Wrap(err, "db prepare statement failed for unlabel")
	}
	defer unlabel.Close()

	if _, err = upsert.ExecContext(ctx, account, msg.PermID, msg.ThreadID); err != nil {
		return errors.Wrap(err, "db upsert failed")
	}
	if _, err = unlabel.ExecContext(ctx, msg.PermID); err != nil {
		return errors.Wrap(err, "db unlabel failed")
	}
	return nil
}

func (tx *Tx) UpdateHeader(ctx context.Context, hdr *message.Header) error {
	sql := `
UPDATE messages SET (history_id, size_estimate) = ($1, $2)
WHERE message_id = $3;
`
	history, err := tx.tx.PrepareContext(ctx, sql)
	if err != nil {
		return errors.Wrap(err, "db prepare statement failed for UpdateHeader")
	}
	defer history.Close()

	sql = `
DELETE FROM message_labels WHERE message_id = $1
`
	unlabel, err := tx.tx.PrepareContext(ctx, sql)
	if err != nil {
		return errors.Wrap(err, "db prepare statement failed for unlabel")
	}
	defer unlabel.Close()

	sql = `
INSERT INTO message_labels (message_id, label_id) values ($1, $2)
`
	label, err := tx.tx.PrepareContext(ctx, sql)
	if err != nil {
		return errors.Wrap(err, "db prepare statement failed for unlabel")
	}
	defer label.Close()

	if _, err = history.ExecContext(ctx, hdr.HistoryID, hdr.SizeEstimate, hdr.ID.PermID); err != nil {
		return errors.Wrap(err, "UpdateHeader")
	}
	if _, err = unlabel.ExecContext(ctx, hdr.ID.PermID); err != nil {
		return errors.Wrap(err, "UpdateHeader")
	}
	for _, labelID := range hdr.LabelIDs {
		if _, err = label.ExecContext(ctx, hdr.ID.PermID, labelID); err != nil {
			return errors.Wrap(err, "UpdateHeader")
		}
	}
	return nil
}

func (tx *Tx) ListUpdated(ctx context.Context, handler func(message.ID) error) error {
	const sql = `
SELECT message_id, thread_id
FROM messages
WHERE history_id IS NULL
`
	rows, err := tx.tx.QueryContext(ctx, sql)
	if err != nil {
		return errors.Wrap(err, "db prepare statement failed in ListOutdatedHeaders")
	}
	defer rows.Close()

	for rows.Next() {
		var permID string
		var threadID string
		if err := rows.Scan(&permID, &threadID); err != nil {
			return errors.Wrap(err, "db scan failed in ListOutdatedHeaders")
		}
		if err := handler(message.ID{PermID: permID, ThreadID: threadID}); err != nil {
			return err
		}
	}
	return nil
}

func orderedToSigned(u uint64) int64 {
	return int64(u - -math.MinInt64) // Imagine 0..255 -> -128..127
}

func orderedToUnsigned(s int64) uint64 {
	return uint64(s) + -math.MinInt64 // Imagine -128..127 -> 0..255
}

func (tx *Tx) LatestHistoryID(ctx context.Context) (uint64, error) {
	const q = `SELECT history_id FROM gmail_history_id ORDER BY history_id DESC LIMIT 1`
	row := tx.tx.QueryRowContext(ctx, q)
	var id int64
	if err := row.Scan(&id); err != nil {
		if err == sql.ErrNoRows {
			err = nil // a non-error
		}
		return 0, err
	}
	return orderedToUnsigned(id), nil
}

func (tx *Tx) WriteHistoryID(ctx context.Context, account string, history_id uint64) error {
	latest, err := tx.LatestHistoryID(ctx)
	if err != nil {
		return err
	}
	if history_id <= latest {
		return fmt.Errorf("attempt to decrease the latest history_id")
	}

	sql := `INSERT INTO gmail_history_id (account, history_id) values ($1, $2)`
	_, err = tx.tx.ExecContext(ctx, sql, account, orderedToSigned(history_id))
	if err != nil {
		return errors.Wrap(err, "db insert failed")
	}
	return nil
}<|MERGE_RESOLUTION|>--- conflicted
+++ resolved
@@ -34,6 +34,10 @@
 
 		// messages table holds state for each message.
 		//
+		// Field: account
+		//
+		//   A GMail account name.
+		//
 		// Field: message_id
 		//
 		//   GMail API: Users.messages resource "id" field,
@@ -100,6 +104,10 @@
 		// The labels table maps label IDs to display name and
 		// type.
 		//
+		// Field: account
+		//
+		//   A GMail account name.
+		//
 		// Field: label_id
 		//
 		//   GMail API: Users.labels resource "id"
@@ -125,20 +133,26 @@
 		//
 		//   Maps gmail message ID to a label_id.
 		//
+		// Field: account
+		//
+		//   A GMail account name.
+		//
+		// Field: label_id
+		//
+		//   As in labels.label_id.
+		//
 		// Field: message_id
 		//
 		//   As in messages.message_id.
-		//
-		// Field: label_id
-		//
-		//   As in labels.label_id.
 		`
 CREATE TABLE IF NOT EXISTS message_labels (
 account TEXT NOT NULL,
-label_id TEXT REFERENCES labels (label_id),
-message_id TEXT REFERENCES messages (message_id),
+label_id TEXT,
+message_id TEXT,
 location TEXT CHECK (location IN ('local', 'remote', 'synchronized')),
-PRIMARY KEY (account, label_id, message_id)
+PRIMARY KEY (account, label_id, message_id),
+FOREIGN KEY (account, message_id) REFERENCES messages (account, message_id),
+FOREIGN KEY (account, label_id) REFERENCES labels (account, label_id)
 );`,
 
 		// The gmail_history_id table holds the GMail history ID for
@@ -246,103 +260,84 @@
 func initSchema(ctx context.Context, db *sql.DB) error {
 	for _, sql := range createTableSql {
 		if _, err := db.ExecContext(ctx, sql); err != nil {
-<<<<<<< HEAD
-			return errors.Wrapf(err, "could not create table %q", sql)
-=======
 			return errors.Wrapf(err, "while executing %q", sql)
->>>>>>> 7fb266a9
-		}
-	}
-
-	return nil
-}
-
-<<<<<<< HEAD
-func (tx *Tx) InsertMessageID(ctx context.Context, account string, msg *message.ID) error {
-	sql := `INSERT OR REPLACE INTO messages
-		(account, message_id, thread_id) values ($1, $2, $3)
-		ON CONFLICT (account, message_id)
-=======
-func (tx *Tx) InsertMessageID(ctx context.Context, msg message.ID) error {
-	sql := `INSERT OR REPLACE INTO gmail_messages
-		(message_id, thread_id) values ($1, $2)
-		ON CONFLICT (message_id)
->>>>>>> 7fb266a9
-		DO UPDATE SET (thread_id, history_id) = ($2, NULL)`
-	upsert, err := tx.tx.PrepareContext(ctx, sql)
-	if err != nil {
-		return errors.Wrap(err, "db prepare statement failed for messages upsert")
-	}
-	defer upsert.Close()
-
-	sql = `DELETE FROM message_labels WHERE message_id = $1`
-	unlabel, err := tx.tx.PrepareContext(ctx, sql)
-	if err != nil {
-		return errors.Wrap(err, "db prepare statement failed for unlabel")
-	}
-	defer unlabel.Close()
-
-	if _, err = upsert.ExecContext(ctx, account, msg.PermID, msg.ThreadID); err != nil {
-		return errors.Wrap(err, "db upsert failed")
-	}
-	if _, err = unlabel.ExecContext(ctx, msg.PermID); err != nil {
-		return errors.Wrap(err, "db unlabel failed")
-	}
-	return nil
-}
-
-func (tx *Tx) UpdateHeader(ctx context.Context, hdr *message.Header) error {
-	sql := `
-UPDATE messages SET (history_id, size_estimate) = ($1, $2)
-WHERE message_id = $3;
+		}
+	}
+
+	return nil
+}
+
+func (tx *Tx) exec(ctx context.Context, query string, args ...interface{}) error {
+	// fmt.Printf("XXX exec(%q) using %#v\n", query, args)
+	_, err := tx.tx.ExecContext(ctx, query, args...)
+	if err != nil {
+		return errors.Wrapf(err, "db error executing %q with %#v", query, args)
+	}
+	return err
+}
+
+func (tx *Tx) query(ctx context.Context, query string, args ...interface{}) (*sql.Rows, error) {
+	// fmt.Printf("XXX query(%q) using %#v\n", query, args)
+	rows, err := tx.tx.QueryContext(ctx, query, args...)
+	return rows, errors.Wrapf(err, "db error executing %q with %#v", query, args)
+}
+
+func (tx *Tx) InsertMessageID(ctx context.Context, account string, msg message.ID) error {
+	query := `
+INSERT OR REPLACE INTO messages
+(account, message_id, thread_id) values ($1, $2, $3)
+ON CONFLICT (account, message_id)
+DO UPDATE SET (thread_id, history_id) = ($3, NULL)
 `
-	history, err := tx.tx.PrepareContext(ctx, sql)
-	if err != nil {
-		return errors.Wrap(err, "db prepare statement failed for UpdateHeader")
-	}
-	defer history.Close()
-
-	sql = `
-DELETE FROM message_labels WHERE message_id = $1
+	if err := tx.exec(ctx, query, account, msg.PermID, msg.ThreadID); err != nil {
+		return err
+	}
+
+	query = `
+DELETE FROM message_labels WHERE account = $1 AND message_id = $2
 `
-	unlabel, err := tx.tx.PrepareContext(ctx, sql)
-	if err != nil {
-		return errors.Wrap(err, "db prepare statement failed for unlabel")
-	}
-	defer unlabel.Close()
-
-	sql = `
-INSERT INTO message_labels (message_id, label_id) values ($1, $2)
-`
-	label, err := tx.tx.PrepareContext(ctx, sql)
-	if err != nil {
-		return errors.Wrap(err, "db prepare statement failed for unlabel")
-	}
-	defer label.Close()
-
-	if _, err = history.ExecContext(ctx, hdr.HistoryID, hdr.SizeEstimate, hdr.ID.PermID); err != nil {
-		return errors.Wrap(err, "UpdateHeader")
-	}
-	if _, err = unlabel.ExecContext(ctx, hdr.ID.PermID); err != nil {
-		return errors.Wrap(err, "UpdateHeader")
-	}
+	if err := tx.exec(ctx, query, account, msg.PermID); err != nil {
+		return err
+	}
+
+	return nil
+}
+
+func (tx *Tx) UpdateHeader(ctx context.Context, account string, hdr *message.Header) error {
+	sql := `UPDATE messages SET (history_id, size_estimate) = ($3, $4) ` +
+		`WHERE account = $1 AND message_id = $2;`
+	if err := tx.exec(ctx, sql, account, hdr.ID.PermID, hdr.HistoryID, hdr.SizeEstimate); err != nil {
+		return err
+	}
+
+	sql = `DELETE FROM message_labels WHERE account = $1 AND message_id = $2;`
+	if err := tx.exec(ctx, sql, account, hdr.ID.PermID); err != nil {
+		return err
+	}
+
 	for _, labelID := range hdr.LabelIDs {
-		if _, err = label.ExecContext(ctx, hdr.ID.PermID, labelID); err != nil {
-			return errors.Wrap(err, "UpdateHeader")
-		}
-	}
-	return nil
-}
-
-func (tx *Tx) ListUpdated(ctx context.Context, handler func(message.ID) error) error {
+		sql = `INSERT OR IGNORE INTO labels (account, label_id) values ($1, $2)`
+		if err := tx.exec(ctx, sql, account, labelID); err != nil {
+			return err
+		}
+
+		sql = `INSERT INTO message_labels (account, message_id, label_id) values ($1, $2, $3);`
+		if err := tx.exec(ctx, sql, account, hdr.ID.PermID, labelID); err != nil {
+			return err
+		}
+	}
+	return nil
+}
+
+func (tx *Tx) ListUpdated(ctx context.Context, account string, handler func(message.ID) error) error {
 	const sql = `
 SELECT message_id, thread_id
 FROM messages
-WHERE history_id IS NULL
+WHERE account == $1 AND history_id IS NULL
 `
-	rows, err := tx.tx.QueryContext(ctx, sql)
-	if err != nil {
-		return errors.Wrap(err, "db prepare statement failed in ListOutdatedHeaders")
+	rows, err := tx.query(ctx, sql, account)
+	if err != nil {
+		return err
 	}
 	defer rows.Close()
 
