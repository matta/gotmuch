--- conflicted
+++ resolved
@@ -30,7 +30,6 @@
 	"google.golang.org/api/googleapi"
 )
 
-<<<<<<< HEAD
 var (
 	// FIXME: stop hard coding this
 	fixmeUser string
@@ -45,10 +44,7 @@
 	}
 }
 
-func listIds(ctx context.Context, historyId uint64, g MessageStorage, msgs chan<- *message.ID) error {
-=======
 func listIds(ctx context.Context, historyId uint64, g MessageStorage, msgs chan<- message.ID) error {
->>>>>>> 7fb266a9
 	defer close(msgs)
 
 	if historyId == 0 {
@@ -171,7 +167,7 @@
 
 	grp.Go(func() error {
 		defer close(ids)
-		return tx.ListUpdated(ctx, func(id message.ID) error {
+		return tx.ListUpdated(ctx, fixmeUser, func(id message.ID) error {
 			select {
 			case <-ctx.Done():
 				return ctx.Err()
@@ -207,8 +203,7 @@
 }
 
 func handleUpdatedHeader(ctx context.Context, tx *persist.Tx, hdr *message.Header) error {
-	log.Printf("hdr %#v\n", hdr)
-	return tx.UpdateHeader(ctx, hdr)
+	return tx.UpdateHeader(ctx, fixmeUser, hdr)
 }
 
 func isNotFound(err error) bool {
