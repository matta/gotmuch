--- conflicted
+++ resolved
@@ -6,13 +6,8 @@
 	github.com/google/go-cmp v0.6.0
 	github.com/mattn/go-sqlite3 v1.14.22
 	github.com/pkg/errors v0.9.1
-<<<<<<< HEAD
-	golang.org/x/oauth2 v0.22.0
+	golang.org/x/oauth2 v0.24.0
 	golang.org/x/sync v0.9.0
-=======
-	golang.org/x/oauth2 v0.24.0
-	golang.org/x/sync v0.8.0
->>>>>>> 0ceedd01
 	golang.org/x/time v0.8.0
 	google.golang.org/api v0.195.0
 )
